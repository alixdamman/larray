--- conflicted
+++ resolved
@@ -1546,7 +1546,6 @@
     def plot(self, *args, **kwargs):
         self.df.plot(*args, **kwargs)
 
-<<<<<<< HEAD
     @property
     def shape(self):
         return self.data.shape
@@ -1575,14 +1574,13 @@
 
     __array_priority__ = 100
 
-=======
+
     def set_labels(self, **kwargs):
         for axis, new_labels in kwargs.items():
             if axis not in self.axes:
                 raise KeyError("'%s' axis not found in array" % axis)
             axis = self.get_axis(axis)
             axis.labels = new_labels
->>>>>>> 0e472e2e
 
 
 def parse(s):
