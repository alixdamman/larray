--- conflicted
+++ resolved
@@ -230,7 +230,6 @@
     """
     make it a string
     """
-<<<<<<< HEAD
     if isinstance(v, slice):
         return slice_to_str(v)
     elif isinstance(v, list):
@@ -249,11 +248,6 @@
     tuple of value and array(['H', ('H', 'F')]) does not work
     """
     if np.isscalar(e):
-=======
-    if isinstance(e, list):
-        return tuple(e)
-    elif isinstance(e, str):
->>>>>>> 97a0b76a
         return e
     else:
         return to_label(e)
@@ -314,17 +308,10 @@
     >>> to_key(10)
     10
     """
-<<<<<<< HEAD
     if isinstance(v, tuple):
         return list(v)
-    elif not isinstance(v, basestring):
+    elif not isinstance(v, str):
         return v
-=======
-    if isinstance(s, tuple):
-        return list(s)
-    elif not isinstance(s, str):
-        return s
->>>>>>> 97a0b76a
 
     numcolons = v.count(':')
     if numcolons:
@@ -431,14 +418,9 @@
         labels should be an array-like (convertible to an ndarray)
         """
         self.name = name
-<<<<<<< HEAD
         labels = to_labels(labels)
         assert not any(isinstance(label, ValueGroup) for label in labels)
         #TODO: move this to to_labels????
-=======
-        if isinstance(labels, str):
-            labels = to_labels(labels)
->>>>>>> 97a0b76a
         self.labels = np.asarray(labels)
         self._mapping = {label: i for i, label in enumerate(labels)}
 
@@ -447,7 +429,8 @@
     def group(self, *args, **kwargs):
         name = kwargs.pop('name', None)
         if kwargs:
-            raise ValueError("invalid keyword argument(s): %s" % list(kwargs.keys()))
+            raise ValueError("invalid keyword argument(s): %s"
+                             % list(kwargs.keys()))
         key = args[0] if len(args) == 1 else args
         return self.subset(key, name)
 
@@ -537,7 +520,6 @@
         """
         mapping = self._mapping
 
-<<<<<<< HEAD
         # first, try the key as-is
         try:
             return mapping[key]
@@ -565,10 +547,7 @@
         except (KeyError, TypeError):
             pass
 
-        if isinstance(key, basestring):
-=======
         if isinstance(key, str):
->>>>>>> 97a0b76a
             key = to_key(key)
 
         if isinstance(key, slice):
@@ -601,7 +580,6 @@
 # new Axis with a subset of values/ticks/labels: the subset of
 # ticks/labels of the ValueGroup need to correspond to its *Axis*
 # indices
-#trying a "dumb" ValueGroup
 class ValueGroup(object):
     def __init__(self, key, name=None, axis=None):
         """
@@ -610,21 +588,6 @@
         axis, is only used to check the key and later to cache the translated
         key
         """
-<<<<<<< HEAD
-=======
-        self.axis = axis
-        if isinstance(key, str):
-            key = to_key(key)
-        elif isinstance(key, slice):
-            pass
-        elif isinstance(key, ValueGroup):
-            pass
-        else:
-            # transform tuples and the like
-            key = list(key)
-        #TODO: valueGroups will very likely be used as "groups" so they should
-        # cache the indices of their labels
->>>>>>> 97a0b76a
         self.key = key
         # we do NOT assign a name in all cases because that makes it
         # impossible to know whether a name was explicitly given or computed
@@ -1198,7 +1161,7 @@
                        for level, labels
                        in zip(df.index.levels, df.index.labels)]
         axes_names = list(df.index.names)
-        laxis = axes_names[-1].split('\\')                                                       
+        laxis = axes_names[-1].split('\\')
         if len(laxis) > 0:
             axes_names[-1] = laxis[0]
         axes = [Axis(name, labels)
